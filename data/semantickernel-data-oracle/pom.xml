<?xml version="1.0" encoding="UTF-8"?>
<project xmlns="http://maven.apache.org/POM/4.0.0" xmlns:xsi="http://www.w3.org/2001/XMLSchema-instance" xsi:schemaLocation="http://maven.apache.org/POM/4.0.0 http://maven.apache.org/xsd/maven-4.0.0.xsd">
    <modelVersion>4.0.0</modelVersion>
    <parent>
        <groupId>com.microsoft.semantic-kernel</groupId>
        <artifactId>semantickernel-parent</artifactId>
        <version>1.4.4-RC2-SNAPSHOT</version>
        <relativePath>../../pom.xml</relativePath>
    </parent>

    <artifactId>semantickernel-data-oracle</artifactId>
    <name>Semantic Kernel Oracle connector</name>
    <description>Provides a Oracle connector for the Semantic Kernel</description>

    <properties>
        <testcontainers.version>1.20.4</testcontainers.version>
    </properties>

    <dependencyManagement>
        <dependencies>
            <dependency>
                <groupId>org.testcontainers</groupId>
                <artifactId>testcontainers-bom</artifactId>
                <version>${testcontainers.version}</version>
                <type>pom</type>
                <scope>import</scope>
            </dependency>
        </dependencies>
    </dependencyManagement>

    <dependencies>
        <dependency>
            <groupId>com.microsoft.semantic-kernel</groupId>
            <artifactId>semantickernel-data-jdbc</artifactId>
        </dependency>
        <dependency>
            <groupId>com.fasterxml.jackson.core</groupId>
            <artifactId>jackson-databind</artifactId>
            <scope>compile</scope>
        </dependency>
        <dependency>
            <groupId>com.fasterxml.jackson.core</groupId>
            <artifactId>jackson-core</artifactId>
            <scope>compile</scope>
        </dependency>
        <dependency>
<<<<<<< HEAD
            <groupId>com.fasterxml.jackson.datatype</groupId>
            <artifactId>jackson-datatype-jsr310</artifactId>
            <version>2.18.0</version>
        </dependency>
        <dependency>
            <groupId>com.github.spotbugs</groupId>
            <artifactId>spotbugs-annotations</artifactId>
        </dependency>
        <dependency>
=======
>>>>>>> 92339abd
            <groupId>com.oracle.database.jdbc</groupId>
            <artifactId>ojdbc11</artifactId>
            <version>23.7.0.25.01</version>
        </dependency>
        <dependency>
            <groupId>com.oracle.database.jdbc</groupId>
            <artifactId>ojdbc-provider-jackson-oson</artifactId>
            <version>1.0.4</version>
        </dependency>
        <!-- Tests use TestContainers to create an Oracle Database -->
        <dependency>
            <groupId>org.junit.jupiter</groupId>
            <artifactId>junit-jupiter</artifactId>
            <scope>test</scope>
        </dependency>
        <dependency>
            <groupId>org.junit.jupiter</groupId>
            <artifactId>junit-jupiter-api</artifactId>
            <scope>test</scope>
        </dependency>
        <dependency>
            <groupId>org.testcontainers</groupId>
            <artifactId>testcontainers</artifactId>
            <scope>test</scope>
        </dependency>
        <dependency>
            <groupId>org.testcontainers</groupId>
            <artifactId>junit-jupiter</artifactId>
            <scope>test</scope>
        </dependency>
        <dependency>
            <groupId>org.testcontainers</groupId>
            <artifactId>oracle-free</artifactId>
            <scope>test</scope>
        </dependency>
    </dependencies>
</project><|MERGE_RESOLUTION|>--- conflicted
+++ resolved
@@ -44,18 +44,17 @@
             <scope>compile</scope>
         </dependency>
         <dependency>
-<<<<<<< HEAD
             <groupId>com.fasterxml.jackson.datatype</groupId>
             <artifactId>jackson-datatype-jsr310</artifactId>
             <version>2.18.0</version>
         </dependency>
+<!--
         <dependency>
             <groupId>com.github.spotbugs</groupId>
             <artifactId>spotbugs-annotations</artifactId>
         </dependency>
+-->
         <dependency>
-=======
->>>>>>> 92339abd
             <groupId>com.oracle.database.jdbc</groupId>
             <artifactId>ojdbc11</artifactId>
             <version>23.7.0.25.01</version>
