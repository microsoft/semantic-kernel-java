package com.microsoft.semantickernel.hooks;

import com.microsoft.semantickernel.hooks.KernelHook.FunctionInvokedHook;
import com.microsoft.semantickernel.hooks.KernelHook.FunctionInvokingHook;
import com.microsoft.semantickernel.hooks.KernelHook.PreChatCompletionHook;
import com.microsoft.semantickernel.hooks.KernelHook.PromptRenderedHook;
import com.microsoft.semantickernel.hooks.KernelHook.PromptRenderingHook;
import java.util.Collections;
import java.util.Comparator;
import java.util.HashMap;
import java.util.Map;
import java.util.SortedSet;
import java.util.TreeSet;
import java.util.UUID;
import java.util.function.Function;
import javax.annotation.Nullable;

/**
 * Represents a collection of hooks that can be used to intercept and modify events in the kernel.
 */
public class KernelHooks {

    private final Map<String, KernelHook<?>> hooks;

    /**
     * Creates a new instance of the {@link KernelHooks} class.
     */
    public KernelHooks() {
        this.hooks = new HashMap<>();
    }

    /**
     * Creates a copy of the {@link KernelHooks}.
     *
     * @param kernelHooks the hooks to copy
     */
    public KernelHooks(@Nullable KernelHooks kernelHooks) {
        this();
        if (kernelHooks != null) {
            this.hooks.putAll(kernelHooks.getHooks());
        }
    }

    /**
     * Creates a new instance of the {@link KernelHooks} class from the given hooks.
     *
     * @param hooks the hooks to add
     */
    public KernelHooks(Map<String, KernelHook<?>> hooks) {
        this();
        this.hooks.putAll(hooks);
    }

    /**
     * Creates an unmodifiable copy of this {@link KernelHooks}.
     *
     * @return an unmodifiable copy of this {@link KernelHooks}
     */
    public UnmodifiableKernelHooks unmodifiableClone() {
        return new UnmodifiableKernelHooks(this);
    }
<<<<<<< HEAD
=======

>>>>>>> 8b396c74

    /**
     * Gets the hooks in this collection.
     *
     * @return an unmodifiable map of the hooks
     */
    private Map<String, KernelHook<?>> getHooks() {
        return Collections.unmodifiableMap(hooks);
    }

    /**
     * Add a {@link FunctionInvokingHook} to the collection of hooks.
     *
     * @param function the function to add
     * @return the key of the hook in the collection
     */
    public String addFunctionInvokingHook(
        Function<FunctionInvokingEvent<?>, FunctionInvokingEvent<?>> function) {
        return addHook((FunctionInvokingHook) function::apply);
    }

    /**
     * Add a {@link FunctionInvokedHook} to the collection of hooks.
     *
     * @param function the function to add
     * @return the key of the hook in the collection
     */
    public String addFunctionInvokedHook(
        Function<FunctionInvokedEvent<?>, FunctionInvokedEvent<?>> function) {
        return addHook((FunctionInvokedHook) function::apply);
    }

    /**
     * Add a {@link PreChatCompletionHook} to the collection of hooks.
     *
     * @param function the function to add
     * @return the key of the hook in the collection
     */
    public String addPreChatCompletionHook(
        Function<PreChatCompletionEvent, PreChatCompletionEvent> function) {
        return addHook((PreChatCompletionHook) function::apply);
    }

    /**
     * Add a {@link PromptRenderedHook} to the collection of hooks.
     *
     * @param function the function to add
     * @return the key of the hook in the collection
     */
    public String addPromptRenderedHook(
        Function<PromptRenderedEvent, PromptRenderedEvent> function) {
        return addHook((PromptRenderedHook) function::apply);
    }

    /**
     * Add a {@link PromptRenderingHook} to the collection of hooks.
     *
     * @param function the function to add
     * @return the key of the hook in the collection
     */
    public String addPromptRenderingHook(
        Function<PromptRenderingEvent, PromptRenderingEvent> function) {
        return addHook((PromptRenderingHook) function::apply);
    }

    /**
     * Executes the hooks in this collection that accept the event.
     *
     * @param event the event to execute the hooks on
     * @param <T>   the type of the event
     * @return the event after the hooks have been executed
     */
    @SuppressWarnings("unchecked")
    public <T extends KernelHookEvent> T executeHooks(T event) {
        SortedSet<KernelHook<?>> hooks = new TreeSet<>(
            Comparator.comparingInt(KernelHook::getPriority));

        hooks.addAll(this.hooks.values());

        return this.hooks.values()
            .stream()
            .filter(hook -> hook.test(event))
            .sorted(Comparator.comparingInt(KernelHook::getPriority))
            .reduce(event, (event2, hook) -> {
                // unchecked cast
                return ((KernelHook<T>) hook).apply(event2);
            }, (a, b) -> {
                throw new UnsupportedOperationException("No merging for hooks");
            });
    }

    /**
     * Add a {@link KernelHook} to the collection of hooks.
     *
     * @param hook the hook to add
     * @return the key of the hook in the collection
     */
    public String addHook(KernelHook<?> hook) {
        return addHook(UUID.randomUUID().toString(), hook);
    }

    /**
     * Add a {@link KernelHook} to the collection of hooks.
     *
     * @param hookName the key of the hook in the collection
     * @param hook     the hook to add
     * @return the key of the hook in the collection
     */
    public String addHook(String hookName, KernelHook<?> hook) {
        hooks.put(hookName, hook);
        return hookName;
    }

    /**
     * Remove a hook from the collection of hooks.
     *
     * @param hookName the key of the hook in the collection
     * @return the removed hook, or {@code null} if the hook was not found
     */
    public KernelHook<?> removeHook(String hookName) {
        return hooks.remove(hookName);
    }

    /**
     * Appends the given hooks to this collection.
     *
     * @param kernelHooks the hooks to append
     * @return this instance of the {@link KernelHooks} class
     */
    public KernelHooks addHooks(@Nullable KernelHooks kernelHooks) {
        if (kernelHooks == null) {
            return this;
        }
        hooks.putAll(kernelHooks.getHooks());

        return this;
    }

    /**
     * Determines if this collection of hooks is empty.
     *
     * @return {@code true} if the collection is empty, otherwise {@code false}
     */
    public boolean isEmpty() {
        return hooks.isEmpty();
    }

    /**
     * A wrapper for KernelHooks that disables mutating methods.
     */
    public static class UnmodifiableKernelHooks extends KernelHooks {

        private UnmodifiableKernelHooks(KernelHooks kernelHooks) {
            super(kernelHooks);
        }

        @Override
        public String addFunctionInvokingHook(
            Function<FunctionInvokingEvent<?>, FunctionInvokingEvent<?>> function) {
            throw new UnsupportedOperationException("unmodifiable instance of KernelHooks");
        }

        @Override
        public String addFunctionInvokedHook(
            Function<FunctionInvokedEvent<?>, FunctionInvokedEvent<?>> function) {
            throw new UnsupportedOperationException("unmodifiable instance of KernelHooks");
        }

        @Override
        public String addPreChatCompletionHook(
            Function<PreChatCompletionEvent, PreChatCompletionEvent> function) {
            throw new UnsupportedOperationException("unmodifiable instance of KernelHooks");
        }

        @Override
        public String addPromptRenderedHook(
            Function<PromptRenderedEvent, PromptRenderedEvent> function) {
            throw new UnsupportedOperationException("unmodifiable instance of KernelHooks");
        }

        @Override
        public String addPromptRenderingHook(
            Function<PromptRenderingEvent, PromptRenderingEvent> function) {
            throw new UnsupportedOperationException("unmodifiable instance of KernelHooks");
        }

        @Override
        public String addHook(KernelHook<?> hook) {
            throw new UnsupportedOperationException("unmodifiable instance of KernelHooks");
        }

        @Override
        public String addHook(String hookName, KernelHook<?> hook) {
            throw new UnsupportedOperationException("unmodifiable instance of KernelHooks");
        }

        @Override
        public KernelHooks addHooks(@Nullable KernelHooks kernelHooks) {
            throw new UnsupportedOperationException("unmodifiable instance of KernelHooks");
        }

        @Override
        public KernelHook<?> removeHook(String hookName) {
            throw new UnsupportedOperationException("unmodifiable instance of KernelHooks");
        }
    }

}<|MERGE_RESOLUTION|>--- conflicted
+++ resolved
@@ -59,10 +59,7 @@
     public UnmodifiableKernelHooks unmodifiableClone() {
         return new UnmodifiableKernelHooks(this);
     }
-<<<<<<< HEAD
-=======
-
->>>>>>> 8b396c74
+
 
     /**
      * Gets the hooks in this collection.
