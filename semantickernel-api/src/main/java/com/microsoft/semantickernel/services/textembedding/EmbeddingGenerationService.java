// Copyright (c) Microsoft. All rights reserved.
package com.microsoft.semantickernel.services.textembedding;

import com.microsoft.semantickernel.services.AIService;
import java.util.List;
import reactor.core.publisher.Mono;

/**
<<<<<<< HEAD
 *  Interface for text embedding generation services 
 * @param <TValue> The type of the data to generate embeddings for
=======
 * Interface for text embedding generation services
>>>>>>> 607db38c
 */
public interface EmbeddingGenerationService<TValue> extends AIService {

    /**
     * Generates a list of embeddings associated to the data
     *
     * @param data List of texts to generate embeddings for
     * @return List of embeddings of each data point
     */
    Mono<List<Embedding>> generateEmbeddingsAsync(List<TValue> data);

    /**
     * Generates an embedding associated to the data
     *
     * @param data Text to generate embedding for
     * @return Embedding of the data
     */

    Mono<Embedding> generateEmbeddingAsync(TValue data);

}<|MERGE_RESOLUTION|>--- conflicted
+++ resolved
@@ -6,12 +6,8 @@
 import reactor.core.publisher.Mono;
 
 /**
-<<<<<<< HEAD
- *  Interface for text embedding generation services 
+ *  Interface for text embedding generation services
  * @param <TValue> The type of the data to generate embeddings for
-=======
- * Interface for text embedding generation services
->>>>>>> 607db38c
  */
 public interface EmbeddingGenerationService<TValue> extends AIService {
 
