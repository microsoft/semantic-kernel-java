--- conflicted
+++ resolved
@@ -325,10 +325,6 @@
     }
 
     /**
-<<<<<<< HEAD
-     * The builder for {@code PostgreSQLVectorStoreQueryProvider}.
-     */
-=======
      * Vector search.
      * Executes a vector search query and returns the results.
      * The results are mapped to the specified record type using the provided mapper.
@@ -422,7 +418,9 @@
         }
     }
 
->>>>>>> 607db38c
+    /**
+     * A builder for the PostgreSQLVectorStoreQueryProvider class.
+     */
     public static class Builder
         extends JDBCVectorStoreQueryProvider.Builder {
         private DataSource dataSource;
