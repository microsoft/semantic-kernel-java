--- conflicted
+++ resolved
@@ -13,17 +13,11 @@
     /**
      * Creates a new JDBC vector store record collection.
      *
-<<<<<<< HEAD
-     * @param dataSource The data source.
-     * @param collectionName The name of the collection.
-     * @param options The options for the collection.
-     * @param <Record> The type of record in the collection.
-=======
      * @param dataSource       The JDBC data source.
      * @param collectionName   The name of the collection.
      * @param recordClass      The class type of the
      * @param recordDefinition The record definition.
->>>>>>> 607db38c
+     * @param <Record>         The type of record in the collection.
      * @return The new JDBC vector store record collection.
      */
     <Record> JDBCVectorStoreRecordCollection<Record> createVectorStoreRecordCollection(
