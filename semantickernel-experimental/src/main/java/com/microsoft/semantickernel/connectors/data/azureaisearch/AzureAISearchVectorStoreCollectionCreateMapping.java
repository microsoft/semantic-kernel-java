--- conflicted
+++ resolved
@@ -21,14 +21,10 @@
 import java.util.List;
 import javax.annotation.Nonnull;
 
-<<<<<<< HEAD
 /**
  * Maps vector store record fields to Azure AI Search fields.
  */
-public class AzureAISearchVectorStoreCollectionCreateMapping {
-=======
 class AzureAISearchVectorStoreCollectionCreateMapping {
->>>>>>> 607db38c
 
     private static String getVectorSearchProfileName(VectorStoreRecordVectorField vectorField) {
         return vectorField.getEffectiveStorageName() + "Profile";
