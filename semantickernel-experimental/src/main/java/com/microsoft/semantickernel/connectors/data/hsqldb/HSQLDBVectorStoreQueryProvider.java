--- conflicted
+++ resolved
@@ -237,7 +237,6 @@
         }
 
         /**
-<<<<<<< HEAD
          * Sets the object mapper.
          *
          * @param objectMapper the object mapper
@@ -249,12 +248,11 @@
             return this;
         }
 
-=======
+        /**
          * Builds the HSQLDB vector store query provider.
          *
          * @return the HSQLDB vector store query provider
          */
->>>>>>> 3e7f6c83
         public HSQLDBVectorStoreQueryProvider build() {
             if (dataSource == null) {
                 throw new SKException("DataSource is required");
