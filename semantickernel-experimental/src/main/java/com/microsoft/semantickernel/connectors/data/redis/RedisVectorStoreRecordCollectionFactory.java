--- conflicted
+++ resolved
@@ -15,13 +15,9 @@
      *
      * @param client         The Redis client.
      * @param collectionName The name of the collection.
-<<<<<<< HEAD
-     * @param options        The options for the collection.
-     * @param <Record>       The type of the records in the collection.
-=======
      * @param recordClass    The class type of the record.
      * @param recordDefinition The record definition.
->>>>>>> 607db38c
+     * @param <Record>       The type of the records in the collection.
      * @return The collection.
      */
     <Record> VectorStoreRecordCollection<String, Record> createVectorStoreRecordCollection(
