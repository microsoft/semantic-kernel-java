--- conflicted
+++ resolved
@@ -39,12 +39,9 @@
      * Gets a collection from the vector store.
      *
      * @param collectionName   The name of the collection.
-<<<<<<< HEAD
-     * @param recordClass      The class type of the record.
-     * @param recordDefinition The record definition.
+     * @param options          The options for the collection.
+     * @param <Key>            The type of key in the collection.
      * @param <Record>         The type of record in the collection.
-=======
->>>>>>> 607db38c
      * @return The collection.
      */
     public <Key, Record> VectorStoreRecordCollection<Key, Record> getCollection(
