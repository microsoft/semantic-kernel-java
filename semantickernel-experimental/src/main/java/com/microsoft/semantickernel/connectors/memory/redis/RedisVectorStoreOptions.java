--- conflicted
+++ resolved
@@ -1,13 +1,6 @@
 // Copyright (c) Microsoft. All rights reserved.
 package com.microsoft.semantickernel.connectors.memory.redis;
 
-<<<<<<< HEAD
-import com.microsoft.semantickernel.data.VectorStoreRecordMapper;
-import com.microsoft.semantickernel.data.recorddefinition.VectorStoreRecordDefinition;
-import java.util.Map.Entry;
-
-=======
->>>>>>> 2d7368dc
 public class RedisVectorStoreOptions<Record> {
 
     private final Class<Record> recordClass;
@@ -59,11 +52,6 @@
      * @param <Record> the record type
      */
     public static class Builder<Record> {
-<<<<<<< HEAD
-
-        private VectorStoreRecordMapper<Record, Entry<String, Object>> vectorStoreRecordMapper;
-=======
->>>>>>> 2d7368dc
         private Class<Record> recordClass;
         private RedisVectorStoreRecordCollectionFactory<Record> vectorStoreRecordCollectionFactory;
 
