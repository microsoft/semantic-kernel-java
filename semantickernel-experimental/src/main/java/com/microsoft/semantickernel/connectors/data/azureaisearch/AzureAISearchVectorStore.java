--- conflicted
+++ resolved
@@ -52,31 +52,9 @@
             throw new SKException("Record class is required");
         }
 
-<<<<<<< HEAD
-        return (VectorStoreRecordCollection<Key, Record>) getCollection(
-            collectionName, recordClass, recordDefinition);
-    }
-
-    /**
-     * Gets a new instance of {@link AzureAISearchVectorStoreRecordCollection}
-     *
-     * @param collectionName   The name of the collection.
-     * @param recordClass      The class type of the record.
-     * @param recordDefinition The record definition.
-     * @param <Record>         The type of record in the collection.
-     * @return The collection.
-     */
-    public <Record> AzureAISearchVectorStoreRecordCollection<Record> getCollection(
-        @Nonnull String collectionName,
-        @Nonnull Class<Record> recordClass,
-        @Nullable VectorStoreRecordDefinition recordDefinition) {
-        if (options.getVectorStoreRecordCollectionFactory() != null) {
-            return options.getVectorStoreRecordCollectionFactory()
-=======
         if (this.options.getVectorStoreRecordCollectionFactory() != null) {
             return (VectorStoreRecordCollection<Key, Record>) this.options
                 .getVectorStoreRecordCollectionFactory()
->>>>>>> 607db38c
                 .createVectorStoreRecordCollection(
                     searchIndexAsyncClient,
                     collectionName,
